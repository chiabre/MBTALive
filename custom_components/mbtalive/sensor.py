--- conflicted
+++ resolved
@@ -137,34 +137,23 @@
 
 #TRIP
 
-<<<<<<< HEAD
+
 class MBTATripSensor(MBTABaseTripSensor):
-=======
-class MBTATrip(MBTABaseTripSensor):
->>>>>>> f02fe124
     """Sensor for the trip."""
 
     @property
     def state(self):
         """Return the state of the sensor."""
-<<<<<<< HEAD
         data = self.coordinator.data or self.coordinator._last_successful_data  # Use last known good data
         if data:
             trip: Trip = data[0]
             if trip.departure_countdown:
                 return trip.departure_countdown
-=======
-        if self._coordinator.data:
-            trip: Trip = self._coordinator.data[0]
-            if trip.departure_status:
-                return trip.departure_status
->>>>>>> f02fe124
         return "unavailable"
     
     @property
     def extra_state_attributes(self):
         """Return extra attributes."""
-<<<<<<< HEAD
         data = self.coordinator.data or self.coordinator._last_successful_data  # Use last known good data
         if data:
             trip: Trip = data[0]
@@ -174,94 +163,6 @@
             if trip.arrival_stop_name:
                 attributes["to"]  = trip.arrival_stop_name  
             if trip.headsign:
-                attributes["headsign"]  = trip.headsign               
-            if trip.name:
-                attributes["train"]  = trip.name
-=======
-        if self._coordinator.data:
-            trip: Trip = self._coordinator.data[0]
-            attributes = {}
-            if trip.headsign:
-                attributes["headsign"]  = trip.headsign
->>>>>>> f02fe124
-            if trip.duration:
-                attributes["duration"]  =  f"{int(round(trip.duration / 60,0))}m"
-            if trip.departure_platform:
-                attributes["platform"]  = trip.departure_platform
-            if trip.departure_time:
-                 attributes["time"]  = trip.departure_time
-            if trip.departure_delay:
-                 attributes["delay"]  = f"{int(round(trip.departure_delay / 60,0))}m"
-            if trip.route_name:
-                attributes["line"]  = trip.route_name
-            if trip.route_description:
-                attributes["type"]  = trip.route_description
-            if trip.route_color:
-                attributes["color"] = trip.route_color
-<<<<<<< HEAD
-            attributes["alerts"] = []
-            if trip.alerts:
-                attributes["alerts"] = " # ".join(trip.alerts)
-            next = []
-            for item in data[1:]:
-                if item.departure_countdown:
-                    next.append(item.departure_countdown)
-=======
-            if trip.alerts:
-                attributes["alerts"] = " # ".join(trip.alerts)
-            next = []
-            for item in self._coordinator.data[1:]:
-                if item.departure_status:
-                    next.append(item.departure_status)
->>>>>>> f02fe124
-            if len(next) >0:
-                attributes["next"] = next
-            return attributes  # Return the dictionary of attributes
-        return None
-
-<<<<<<< HEAD
-class MBTANextTripSensor(MBTABaseTripSensor):
-=======
-class MBTANextTrip(MBTABaseTripSensor):
->>>>>>> f02fe124
-    """Sensor for the trip."""
-
-    @property
-    def state(self):
-        """Return the state of the sensor."""
-<<<<<<< HEAD
-        data = self.coordinator.data or self.coordinator._last_successful_data  # Use last known good data
-        if data:
-            trip: Trip = data[1]
-            if trip.departure_countdown:
-                return trip.departure_countdown
-=======
-        if self._coordinator.data:
-            trip: Trip = self._coordinator.data[1]
-            if trip.departure_status:
-                return trip.departure_status
->>>>>>> f02fe124
-        return "unavailable"
-    
-    @property
-    def extra_state_attributes(self):
-        """Return extra attributes."""
-<<<<<<< HEAD
-        data = self.coordinator.data or self.coordinator._last_successful_data  # Use last known good data
-        if data:
-            trip: Trip = data[1]
-            attributes = {}
-            if trip.departure_stop_name:
-                attributes["from"]  = trip.departure_stop_name  
-            if trip.arrival_stop_name:
-                attributes["to"]  = trip.arrival_stop_name  
-            if trip.headsign:
-=======
-        if self._coordinator.data:
-            trip: Trip = self._coordinator.data[1]
-            attributes = {}
-            if trip.name:
->>>>>>> f02fe124
                 attributes["headsign"]  = trip.headsign               
             if trip.name:
                 attributes["train"]  = trip.name
@@ -279,10 +180,61 @@
                 attributes["type"]  = trip.route_description
             if trip.route_color:
                 attributes["color"] = trip.route_color
-<<<<<<< HEAD
+            attributes["alerts"] = []
+            if trip.alerts:
+                attributes["alerts"] = " # ".join(trip.alerts)
+            next = []
+            for item in data[1:]:
+                if item.departure_countdown:
+                    next.append(item.departure_countdown)
+            if len(next) >0:
+                attributes["next"] = next
+            return attributes  # Return the dictionary of attributes
+        return None
+
+class MBTANextTripSensor(MBTABaseTripSensor):
+    """Sensor for the trip."""
+
+    @property
+    def state(self):
+        """Return the state of the sensor."""
+        data = self.coordinator.data or self.coordinator._last_successful_data  # Use last known good data
+        if data:
+            trip: Trip = data[1]
+            if trip.departure_countdown:
+                return trip.departure_countdown
+        return "unavailable"
+    
+    @property
+    def extra_state_attributes(self):
+        """Return extra attributes."""
+        data = self.coordinator.data or self.coordinator._last_successful_data  # Use last known good data
+        if data:
+            trip: Trip = data[1]
+            attributes = {}
+            if trip.departure_stop_name:
+                attributes["from"]  = trip.departure_stop_name  
+            if trip.arrival_stop_name:
+                attributes["to"]  = trip.arrival_stop_name  
+            if trip.headsign:
+                attributes["headsign"]  = trip.headsign               
+            if trip.name:
+                attributes["train"]  = trip.name
+            if trip.duration:
+                attributes["duration"]  =  f"{int(round(trip.duration / 60,0))}m"
+            if trip.departure_platform:
+                attributes["platform"]  = trip.departure_platform
+            if trip.departure_time:
+                 attributes["time"]  = trip.departure_time
+            if trip.departure_delay:
+                 attributes["delay"]  = f"{int(round(trip.departure_delay / 60,0))}m"
+            if trip.route_name:
+                attributes["line"]  = trip.route_name
+            if trip.route_description:
+                attributes["type"]  = trip.route_description
+            if trip.route_color:
+                attributes["color"] = trip.route_color
             attributes["alerts"] = []    
-=======
->>>>>>> f02fe124
             if trip.alerts:
                 attributes["alerts"] = " # ".join(trip.alerts)
             return attributes  # Return the dictionary of attributes
@@ -729,17 +681,10 @@
     @property
     def state(self):
         """Return the state of the sensor."""
-<<<<<<< HEAD
         data = self.coordinator.data or self.coordinator._last_successful_data  # Use last known good data
         if data:
             trip: Trip = data[0]
             return trip.is_vehicle_data_fresh
-=======
-        if self._coordinator.data:
-            trip: Trip = self._coordinator.data[0]
-            if trip.vehicle_updated_at:
-                return trip.vehicle_updated_at
->>>>>>> f02fe124
         return "unavailable"
 
     @property
@@ -749,15 +694,9 @@
         if data and len(data) > 0:
             attributes = {}
             next = []
-<<<<<<< HEAD
             for item in data[1:]:
                 if item.is_vehicle_data_fresh:
                     next.append(item.is_vehicle_data_fresh)
-=======
-            for item in self._coordinator.data[1:]:
-                if item.vehicle_updated_at:
-                    next.append(item.vehicle_updated_at)
->>>>>>> f02fe124
                 if len(next) >0:
                     attributes["next"] = next
             return attributes  # Return the dictionary of attributes
@@ -1330,13 +1269,8 @@
         # Create sensors
         _LOGGER.debug("Creating sensors for trip data")
         sensors = [
-<<<<<<< HEAD
             MBTATripSensor(config_entry_name=name,config_entry_id=config_entry_id,coordinator=coordinator,sensor_name=trip,icon=icon),
             MBTANextTripSensor(config_entry_name=name,config_entry_id=config_entry_id,coordinator=coordinator,sensor_name=f"{trip} (next)",icon=icon),
-=======
-            MBTATrip(config_entry_name=name,config_entry_id=config_entry_id,coordinator=coordinator,sensor_name=trip,icon=icon),
-            MBTANextTrip(config_entry_name=name,config_entry_id=config_entry_id,coordinator=coordinator,sensor_name=f"{trip} (next)",icon=icon),
->>>>>>> f02fe124
             MBTAHeadsignSensor(config_entry_name=name,config_entry_id=config_entry_id,coordinator=coordinator,sensor_name="Headsign",icon="mdi:sign-direction"),
             MBTADestinationSensor(config_entry_name=name,config_entry_id=config_entry_id,coordinator=coordinator,sensor_name="Destination",icon="mdi:sign-direction"),
             MBTADirectionSensor(config_entry_name=name,config_entry_id=config_entry_id,coordinator=coordinator,sensor_name="Direction",icon="mdi:sign-direction"),
@@ -1360,13 +1294,8 @@
         ]
 
         if route_type == 2:
-<<<<<<< HEAD
             sensors.append( MBTATrainSensor(config_entry_name=name,config_entry_id=config_entry_id,coordinator=coordinator,sensor_name="Train",icon=icon))
 
-=======
-            mbta_name_sensor = MBTATrainSensor(config_entry_name=name,config_entry_id=config_entry_id,coordinator=coordinator,sensor_name="Train",icon=icon)
-            sensors.append(mbta_name_sensor)
->>>>>>> f02fe124
         if route_type != 3:
             sensors.append( MBTADeparturePlatformSensor(config_entry_name=name,config_entry_id=config_entry_id,coordinator=coordinator,sensor_name="Departure Platform",icon="mdi:bus-stop-uncovered"))
             sensors.append(MBTAArrivalPlatformSensor(config_entry_name=name,config_entry_id=config_entry_id,coordinator=coordinator,sensor_name="Arrival Platform",icon="mdi:bus-stop-uncovered"))
