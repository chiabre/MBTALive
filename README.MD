--- conflicted
+++ resolved
@@ -5,14 +5,6 @@
 ## Overview  
 
 MBTALive is a Home Assistant integration that provides real-time MBTA transit data, including:  
-<<<<<<< HEAD
-- **Trains, subways, buses, and ferries**  
-- **Live arrival times, geolocation, platform informations and alerts**  
-- **Customizable tracking for specific trips (departure → arrival stops)**  
-- **Support for multiple routes and lines to find the fastest option**  
-
-Easily monitor your commute and get up-to-date transit information directly in Home Assistant.  
-=======
 - Trains, subways, buses, and ferries
 - Live arrival times, geolocation, platform informations and alerts
 - Customizable tracking for specific trips (departure → arrival stops)
@@ -40,34 +32,9 @@
 ![bus](images/bus.png)  
 Ferries (No live update, no geolocation)  
 ![ferry](images/ferry.png)
->>>>>>> 427ca66f
-
-Subways  
-![subway](images/subway.png)  
-Trains  
-![train](images/train.png)  
-Buses (No platform)  
-![bus](images/bus.png)  
-Ferries (No live update)  
-![ferry](images/ferry.png)
-
-<<<<<<< HEAD
-## Features
-
-- Real-time MBTA transit information for trains, subways, buses, and ferries.  
-- Geolocation for trains, subways, and buses.  
-- Information is provided on a **trip basis** (direct connection from departure stop to arrival stop).  
-- Details for two trips:  
-  - **Current trip:** The next trip arriving at the departure stop.  
-  - **Next trip:** The following trip, available in the `next` attribute of each sensor.  
-- Trips support multiple routes (trains, subways, etc.) and multiple lines (e.g., Green Line A, Orange Line), ensuring the best solution at any given moment.  
-- Trips are sorted by **arrival time at the arrival stop** (fastest way to get there).  
-- Frequent updates for accurate trip tracking.  
 
 ## Installation
 
-=======
->>>>>>> 427ca66f
 ### **1. Install HACS (if not already installed)**
 Follow the [HACS installation guide](https://hacs.xyz/).
 
